--- conflicted
+++ resolved
@@ -117,11 +117,7 @@
 	let sync_committee_prover = SyncCommitteeProver::new(NODE_URL.to_string());
 	let mut state = sync_committee_prover.fetch_beacon_state("head").await.unwrap();
 
-<<<<<<< HEAD
-	let proof = ssz_rs::generate_proof(&mut state.clone(), &vec![FINALIZED_ROOT_INDEX as usize]);
-=======
 	let proof = ssz_rs::generate_proof(&mut state, &vec![FINALIZED_ROOT_INDEX as usize]);
->>>>>>> 06bbd120
 
 	let leaves = vec![Node::from_bytes(
 		state
@@ -143,44 +139,6 @@
 #[cfg(test)]
 #[allow(non_snake_case)]
 #[actix_rt::test]
-<<<<<<< HEAD
-async fn test_execution_payload_header_timestamp() {
-	let sync_committee_prover = SyncCommitteeProver::new(NODE_URL.to_string());
-	let mut state = sync_committee_prover.fetch_beacon_state("finalized").await.unwrap();
-
-	let generalized_index = get_generalized_index(
-		&state.latest_execution_payload_header,
-		&[SszVariableOrIndex::Name("timestamp")],
-	);
-	dbg!(generalized_index);
-	let proof = ssz_rs::generate_proof(
-		&mut state.latest_execution_payload_header,
-		&vec![generalized_index],
-	);
-
-	let leaves = vec![Node::from_bytes(
-		state
-			.latest_execution_payload_header
-			.timestamp
-			.hash_tree_root()
-			.unwrap()
-			.as_ref()
-			.try_into()
-			.unwrap(),
-	)];
-	let root = calculate_multi_merkle_root(
-		&leaves,
-		&proof.unwrap(),
-		&[GeneralizedIndex(generalized_index)],
-	);
-	assert_eq!(root, state.latest_execution_payload_header.hash_tree_root().unwrap());
-}
-
-#[cfg(test)]
-#[allow(non_snake_case)]
-#[actix_rt::test]
-=======
->>>>>>> 06bbd120
 async fn test_execution_payload_proof() {
 	let sync_committee_prover = SyncCommitteeProver::new(NODE_URL.to_string());
 
@@ -188,8 +146,13 @@
 	let block_id = finalized_state.slot.to_string();
 	let execution_payload_proof = prove_execution_payload(finalized_state.clone()).unwrap();
 
-	let finalized_header = sync_committee_prover.fetch_header(&block_id).await.unwrap();
-
+	let mut finalized_header = sync_committee_prover.fetch_header(&block_id).await;
+
+	while finalized_header.is_err() {
+		finalized_header = sync_committee_prover.fetch_header(&block_id).await;
+	}
+
+	let finalized_header = finalized_header.unwrap();
 	// verify the associated execution header of the finalized beacon header.
 	let mut execution_payload = execution_payload_proof.clone();
 	let multi_proof_vec = execution_payload.multi_proof;
