--- conflicted
+++ resolved
@@ -8,11 +8,7 @@
 base2 = { version="0.2.2", default-features = false }
 sync-committee-primitives = { path= "../primitives", default-features = false }
 ethereum-consensus = { git = "https://github.com/polytope-labs/ethereum-consensus", rev = "d3fe0ad76613b52cdfbdea7c317ecdc35f271e4f", default-features = false }
-<<<<<<< HEAD
-ssz-rs = { git = "https://github.com/polytope-labs/ssz-rs", rev = "2e28a8800787392045fb3f8f1eaef6c65a8600d7", default-features = false, features=["serde"] }
-=======
 ssz-rs = { git = "https://github.com/polytope-labs/ssz-rs", rev = "2e28a8800787392045fb3f8f1eaef6c65a8600d7", default-features = false }
->>>>>>> 06bbd120
 milagro_bls = { git = "https://github.com/sigp/milagro_bls", default-features = false }
 log = { version = "0.4.17", default-features = false }
 
